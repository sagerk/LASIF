#!/usr/bin/env python
# -*- coding: utf-8 -*-
from __future__ import absolute_import

import logging
import os

from .component import Component


class DownloadsComponent(Component):
    """
    Component dealing with the station and data downloading.

    :param communicator: The communicator instance.
    :param component_name: The name of this component for the communicator.
    """
    def download_data(self, event, providers=None):
        """
        """
        event = self.comm.events.get(event)
        from obspy.clients.fdsn.mass_downloader import MassDownloader, \
            Restrictions

        proj = self.comm.project

        domain = self._get_exodus_domain(proj.domain)
        event_time = event["origin_time"]
        ds = proj.config["download_settings"]
        starttime = event_time - ds["seconds_before_event"]
        endtime = event_time + ds["seconds_after_event"]
        event_name = event["event_name"]

        restrictions = Restrictions(
            starttime=starttime,
            endtime=endtime,
            # Go back 1 day.
            station_starttime=starttime - 86400 * 1,
            # Advance 1 day.
            station_endtime=endtime + 86400 * 1,
            network=None, station=None, location=None, channel=None,
            minimum_interstation_distance_in_m=ds[
                "interstation_distance_in_meters"],
            reject_channels_with_gaps=True,
            minimum_length=0.95,
            location_priorities=ds["location_priorities"],
            channel_priorities=ds["channel_priorities"])

        filename = proj.paths["data"]["earthquakes"] / (event["event_name"] + ".h5")

        import pyasdf
        asdf_ds = pyasdf.ASDFDataSet(filename, compression="gzip-3")

<<<<<<< HEAD
        stationxml_storage_path = proj.paths["data"]["earthquakes"] / f"tmp_station_xml_storage_{event_name}"
        stationxml_storage = self._get_stationxml_storage_fct(asdf_ds, starttime,
                                                              endtime, stationxml_storage_path)
        mseed_storage_path = proj.paths["data"]["earthquakes"] / f"tmp_mseed_storage_{event_name}"
        mseed_storage = self._get_mseed_storage_fct(asdf_ds, starttime, endtime, mseed_storage_path)
=======
        stationxml_storage_path = proj.paths["eq_data"] / \
            f"tmp_station_xml_storage_{event_name}"
        stationxml_storage = self._get_stationxml_storage_fct(
            asdf_ds, starttime, endtime, stationxml_storage_path)
        mseed_storage_path = proj.paths["eq_data"] / \
            f"tmp_mseed_storage_{event_name}"
        mseed_storage = self._get_mseed_storage_fct(asdf_ds, starttime,
                                                    endtime,
                                                    mseed_storage_path)
>>>>>>> 12008703

        # Also log to file for reasons of provenance and debugging.
        logger = logging.getLogger("obspy.clients.fdsn.mass_downloader")
        fh = logging.FileHandler(
            self.comm.project.get_log_file("DOWNLOADS", event_name))
        fh.setLevel(logging.INFO)
        FORMAT = "[%(asctime)s] - %(name)s - %(levelname)s: %(message)s"
        formatter = logging.Formatter(FORMAT)
        fh.setFormatter(formatter)
        logger.addHandler(fh)

        dlh = MassDownloader(providers=providers)
        dlh.download(domain=domain, restrictions=restrictions,
                     mseed_storage=mseed_storage,
                     stationxml_storage=stationxml_storage)

        import glob
        files = glob.glob(str(mseed_storage_path / "*.mseed"))
        for _i, filename in enumerate(files):
            print("Adding raw_recording %i of %i ..." % (_i + 1, len(files)))
            asdf_ds.add_waveforms(filename, tag="raw_recording",
                                  event_id=asdf_ds.events[0])

        files = glob.glob(str(stationxml_storage_path / '*.xml'))

        for _i, filename in enumerate(files):
            print("Adding stationxml %i of %i ..." % (_i + 1, len(files)))
            asdf_ds.add_stationxml(filename)

        import shutil
        shutil.rmtree(stationxml_storage_path)
        shutil.rmtree(mseed_storage_path)

    def _get_mseed_storage_fct(self, ds, starttime, endtime, storage_path):

        def get_mseed_storage(network, station, location, channel, starttime,
                              endtime):
            # Returning True means that neither the data nor the
            # StationXML file will be downloaded.
            net_sta = f"{network}.{station}"
            if net_sta in ds.waveforms.list() and \
                "raw_recording" in ds.waveforms[net_sta] and \
                ds.waveforms[net_sta].raw_recording.select(
                    network=network, station=station, location=location,
                    channel=channel):
                return True
            return str(storage_path /
                       f"{network}.{station}.{location}.{channel}.mseed")

        return get_mseed_storage

    def _get_stationxml_storage_fct(self, ds, starttime, endtime,
                                    storage_path):
        if not os.path.isdir(storage_path):
            os.mkdir(storage_path)

        def stationxml_storage(network, station, channels, startime, endtime):
            missing_channels = []
            available_channels = []
            for loc_code, cha_code in channels:
                net_sta = f"{network}.{station}"

                if net_sta in ds.waveforms.list() and \
                        ds.waveforms[net_sta].StationXML.select(
                            network=network,
                            station=station, channel=cha_code):
                    available_channels.append((loc_code, cha_code))
                else:
                    missing_channels.append((loc_code, cha_code))

            _i = 0
            while True:
                path = os.path.join(storage_path, "%s.%s%s.xml" % (
                    network, station, _i if _i >= 1 else ""))
                if os.path.exists(path):
                    _i += 1
                    continue
                break

            return {
                "available_channels": available_channels,
                "missing_channels": missing_channels,
                "filename": path
            }

        return stationxml_storage

    def _get_exodus_domain(self, domain):
        from obspy.clients.fdsn.mass_downloader import Domain

        class ExodusDomain(Domain):

            def get_query_parameters(self):
                return {}

            def is_in_domain(self, latitude, longitude):
                return domain.point_in_domain(latitude=latitude,
                                              longitude=longitude)

        return ExodusDomain()<|MERGE_RESOLUTION|>--- conflicted
+++ resolved
@@ -51,23 +51,15 @@
         import pyasdf
         asdf_ds = pyasdf.ASDFDataSet(filename, compression="gzip-3")
 
-<<<<<<< HEAD
-        stationxml_storage_path = proj.paths["data"]["earthquakes"] / f"tmp_station_xml_storage_{event_name}"
-        stationxml_storage = self._get_stationxml_storage_fct(asdf_ds, starttime,
-                                                              endtime, stationxml_storage_path)
-        mseed_storage_path = proj.paths["data"]["earthquakes"] / f"tmp_mseed_storage_{event_name}"
-        mseed_storage = self._get_mseed_storage_fct(asdf_ds, starttime, endtime, mseed_storage_path)
-=======
-        stationxml_storage_path = proj.paths["eq_data"] / \
+        stationxml_storage_path = proj.paths["data"]["earthquakes"] / \
             f"tmp_station_xml_storage_{event_name}"
         stationxml_storage = self._get_stationxml_storage_fct(
             asdf_ds, starttime, endtime, stationxml_storage_path)
-        mseed_storage_path = proj.paths["eq_data"] / \
+        mseed_storage_path = proj.paths["data"]["earthquakes"] / \
             f"tmp_mseed_storage_{event_name}"
         mseed_storage = self._get_mseed_storage_fct(asdf_ds, starttime,
                                                     endtime,
                                                     mseed_storage_path)
->>>>>>> 12008703
 
         # Also log to file for reasons of provenance and debugging.
         logger = logging.getLogger("obspy.clients.fdsn.mass_downloader")
