#!/usr/bin/env python
# -*- coding: utf-8 -*-
"""
Project components class.

It is important to not import necessary things at the method level to make
importing this file as fast as possible. Otherwise using the command line
interface feels sluggish and slow. Import things only the functions they are
needed.

:copyright: Lion Krischer (krischer@geophysik.uni-muenchen.de), 2013

:license: GNU General Public License, Version 3
    (http://www.gnu.org/copyleft/gpl.html)
"""
from __future__ import absolute_import

import importlib.machinery
import os
import pathlib
import warnings

import lasif.domain
from lasif import LASIFError, LASIFNotFoundError, LASIFWarning
from .actions import ActionsComponent
from .communicator import Communicator
from .component import Component
from .downloads import DownloadsComponent
from .events import EventsComponent
from .iterations import IterationsComponent
from .query import QueryComponent
from .validator import ValidatorComponent
from .visualizations import VisualizationsComponent
from .waveforms import WaveformsComponent
from .weights import WeightsComponent
from .windows import WindowsAndAdjointSourcesComponent


class Project(Component):
    """
    A class managing LASIF projects.

    It represents the heart of LASIF.
    """
    def __init__(self, project_root_path: pathlib.Path,
                 init_project: bool=False):
        """
        Upon intialization, set the paths and read the config file.

        :param project_root_path: The root path of the project.
        :param init_project: Determines whether or not to initialize a new
            project, e.g. create the necessary folder structure. If a string is
            passed, the project will be given this name. Otherwise a default
            name will be chosen. Defaults to False.
        """
        # Setup the paths.
        self.__setup_paths(project_root_path.absolute())

        if init_project:
            if not project_root_path.exists():
                os.makedirs(project_root_path)
            self.__init_new_project(init_project)

        if not self.paths["config_file"].exists():
            msg = ("Could not find the project's config file. Wrong project "
                   "path or uninitialized project?")
            raise LASIFError(msg)

        # Setup the communicator and register this component.
        self.__comm = Communicator()
        super(Project, self).__init__(self.__comm, "project")

        self.__setup_components()

        # Finally update the folder structure.
        self.__update_folder_structure()

        self._read_config_file()

        # Functions will be cached here.
        self.__project_function_cache = {}
        self.__copy_fct_templates(init_project=init_project)

    def __str__(self):
        """
        Pretty string representation.
        """
        # Count all files and sizes.
        ret_str = f"LASIF project \"{self.config['project_name']}\"\n"
        ret_str += f"\tDescription: {self.config['description']}\n"
        ret_str += f"\tProject root: {self.paths['root']}\n"
        ret_str += f"\tContent:\n"
        ret_str += f"\t\t{self.comm.events.count()} events\n"
        ret_str += f"\t\t{self.comm.reference_stations.count()} reference stations\n"

        return ret_str

    def __copy_fct_templates(self, init_project):
        """
        Copies the function templates to the project folder if they do not
        yet exist.

        :param init_project: Flag if this is called during the project
            initialization or not. If not called during project initialization
            this function will raise a warning to make users aware of the
            changes in LASIF.
        """
        directory = pathlib.Path(__file__).parent.parent / "function_templates"
        for filename in directory.glob("*.py"):
            new_filename = self.paths["functions"] / filename.name
            if not new_filename.exists():
                if not init_project:
                    warnings.warn(
                        "Function template '{filename.name}' did not exist. "
                        "It does now. Did you update a later LASIF version? "
                        "Please make sure you are aware of the changes.",
                        LASIFWarning)
                import shutil
                shutil.copy(src=filename, dst=new_filename)

    def _read_config_file(self):
        """
        Parse the config file.
        """
        import toml
        with open(self.paths["config_file"], "r") as fh:
            config_dict = toml.load(fh)

        self.config = config_dict["lasif_project"]
        self.solver_settings = config_dict["solver_settings"]
        self.simulation_params = self.solver_settings["simulation_parameters"]
        self.computational_setup = self.solver_settings["computational_setup"]
        self.processing_params = config_dict["data_processing"]

        self.domain = lasif.domain.ExodusDomain(self.config['mesh_file'])

    def get_communicator(self):
        return self.__comm

    def __setup_components(self):
        """
        Setup the different components of the project. The goal is to
        decouple them as much as possible to keep the structure sane and
        maintainable.

        Communication will happen through the communicator which will also
        keep the references to the single components.
        """
        # Earthquakes
        EventsComponent(folder=self.paths["data"]["earthquakes"],
                        communicator=self.comm,
                        component_name="events")
<<<<<<< HEAD
        WaveformsComponent(data_folder=self.paths["data"]["earthquakes"],
                           preproc_data_folder=self.paths["preprocessed"]["earthquakes"],
                           synthetics_folder=self.paths["synthetics"]["earthquakes"],
=======
        WaveformsComponent(data_folder=self.paths["eq_data"],
                           preproc_data_folder=self.paths["preproc_eq_data"],
                           synthetics_folder=self.paths["eq_synthetics"],
>>>>>>> 12008703
                           communicator=self.comm, component_name="waveforms")

        # Correlations
        EventsComponent(folder=self.paths["data"]["correlations"],
                        communicator=self.comm,
                        component_name="reference_stations")
        WaveformsComponent(data_folder=self.paths["data"]["correlations"],
                           preproc_data_folder=self.paths["preprocessed"]["correlations"],
                           synthetics_folder=self.paths["synthetics"]["correlations"],
                           communicator=self.comm, component_name="correlations")

        # Weights
        WeightsComponent(weights_folder=self.paths["weights"],
<<<<<<< HEAD
                            communicator=self.comm,
                            component_name="weights")

        # Iterations
=======
                         communicator=self.comm,
                         component_name="weights")
>>>>>>> 12008703
        IterationsComponent(communicator=self.comm,
                            component_name="iterations")

        # Action and query components.
        QueryComponent(communicator=self.comm, component_name="query")
        VisualizationsComponent(communicator=self.comm,
                                component_name="visualizations")
        ActionsComponent(communicator=self.comm,
                         component_name="actions")
        ValidatorComponent(communicator=self.comm,
                           component_name="validator")
        WindowsAndAdjointSourcesComponent(
            folder=self.paths["adjoint_sources"],
            communicator=self.comm,
            component_name="wins_and_adj_sources")

        # Data downloading component.
        DownloadsComponent(communicator=self.comm,
                           component_name="downloads")

    def __setup_paths(self, root_path: pathlib.Path):
        """
        Central place to define all paths.
        """
        # Every key containing the string "file" denotes a file, all others
        # should denote directories.
        self.paths = dict()
        self.paths["root"] = root_path

        # Data
        self.paths["data"] = dict()
        self.paths["data"]["correlations"] = root_path / "DATA" / "CORRELATIONS"
        self.paths["data"]["earthquakes"] = root_path / "DATA" / "EARTHQUAKES"

<<<<<<< HEAD
        self.paths["synthetics"] = dict()
        self.paths["synthetics"]["correlations"] = root_path / "SYNTHETICS" / "CORRELATIONS"
        self.paths["synthetics"]["earthquakes"] = root_path / "SYNTHETICS" / "EARTHQUAKES"

        self.paths["preprocessed"] = dict()
        self.paths["preprocessed"]["correlations"] = root_path / "PROCESSED_DATA" / "CORRELATIONS"
        self.paths["preprocessed"]["earthquakes"] = root_path / "PROCESSED_DATA" / "EARTHQUAKES"
=======
        self.paths["synthetics"] = root_path / "SYNTHETICS"
        self.paths["corr_synthetics"] = \
            root_path / "SYNTHETICS" / "CORRELATIONS"
        self.paths["eq_synthetics"] = root_path / "SYNTHETICS" / "EARTHQUAKES"

        self.paths["preproc_data"] = root_path / "PROCESSED_DATA"
        self.paths["preproc_eq_data"] =\
            root_path / "PROCESSED_DATA" / "EARTHQUAKES"
        self.paths["preproc_corr_data"] =\
            root_path / "PROCESSED_DATA" / "CORRELATIONS"
>>>>>>> 12008703

        self.paths["sets"] = root_path / "SETS"
        self.paths["windows"] = self.paths["sets"] / "WINDOWS"
        self.paths["weights"] = self.paths["sets"] / "WEIGHTS"

        self.paths["adjoint_sources"] = root_path / "ADJOINT_SOURCES"
        self.paths["output"] = root_path / "OUTPUT"
        self.paths["logs"] = self.paths["output"] / "LOGS"
        self.paths["salvus_input"] = root_path / "SALVUS_INPUT_FILES"

        # Path for the custom functions.
        self.paths["functions"] = root_path / "FUNCTIONS"

        # Paths for various files.
        self.paths["config_file"] = root_path / "lasif_config.toml"

    def __update_folder_structure(self):
        """
        Updates the folder structure of the project.
        """
        def __update_folder_structure_recursion(paths):
            for name, path in paths.items():
                if isinstance(path, dict):
                    __update_folder_structure_recursion(paths=path)
                    continue
                if "file" in name or path.exists():
                    continue
                os.makedirs(path)

        __update_folder_structure_recursion(self.paths)

    def __init_new_project(self, project_name):
        """
        Initializes a new project. This currently just means that it creates a
        default config file. The folder structure is checked and rebuilt every
        time the project is initialized anyways.
        """
        if not project_name:
            project_name = "LASIFProject"

        lasif_config_str = f"# Please fill in this config file before " \
                           f"proceeding with using LASIF. \n \n" \
                           f"[lasif_project]\n" \
                           f"  project_name = \"{project_name}\"\n" \
                           f"  description = \"\"\n\n" \
                           f"  # Name of the exodus file used for the " \
                           f"simulation. Without a mesh file, LASIF" \
                           f" will not work.\n" \
                           f"  mesh_file = \"\"\n\n" \
                           f"  [lasif_project.download_settings]\n" \
                           f"    seconds_before_event = 300.0\n" \
                           f"    seconds_after_event = 3600.0\n" \
                           f"    interstation_distance_in_meters = 1000.0\n" \
                           f"    channel_priorities = [ \"BH[Z,N,E]\", " \
                           f"\"LH[Z,N,E]\", " \
                           f"    \"HH[Z,N,E]\", \"EH[Z,N,E]\", " \
                           f"\"MH[Z,N,E]\",]\n" \
                           f"    location_priorities = " \
                           f"[ \"\", \"00\", \"10\", \"20\"," \
                           f" \"01\", \"02\",]\n" \
                           f"\n"

<<<<<<< HEAD
        data_preproc_str = "# Data processing settings. High- and low-pass period are given in seconds.\n" \
=======
        data_preproc_str = "# Data processing settings,  " \
                           "high- and lowpass period are given in seconds.\n" \
>>>>>>> 12008703
                           "[data_processing]\n" \
                           "  highpass_period = 30.0\n" \
                           "  lowpass_period = 50.0\n\n" \
                           "  # You most likely want to keep this" \
                           " setting at true.\n" \
                           "  scale_data_to_synthetics = true\n\n" \

        solver_par_str = "[solver_settings]\n" \
                         "  [solver_settings.simulation_parameters]\n" \
                         "    number_of_time_steps = 2000\n" \
                         "    time_increment = 0.1\n" \
                         "    end_time = 2700.0\n" \
                         "    start_time = -10.0\n" \
                         "    dimensions = 3\n" \
                         "    polynomial_order = 4\n\n" \
                         "  [solver_settings.computational_setup]\n" \
                         "    salvus_bin = \"salvus_wave/build/salvus\"\n" \
                         "    number_of_processors = 4\n" \
                         "    salvus_call = \"mpirun -n 4\"\n" \
                         "    with_anisotropy = true\n\n" \
                         "    # Source time function type, " \
                         "currently \"delta\" and \"ricker\" are" \
                         " supported \n" \
                         "    # When a ricker wavelet is used, " \
                         "please provide the center frequency.\n" \
                         "    source_time_function_type = \"delta\"\n"  \
                         "    source_center_frequency = 0.025\n\n" \

        lasif_config_str += data_preproc_str + solver_par_str

        with open(self.paths["config_file"], "w") as fh:
            fh.write(lasif_config_str)

    def get_project_function(self, fct_type):
        """
        Helper importing the project specific function.

        :param fct_type: The desired function.
        """
        # Cache to avoid repeated imports.
        if fct_type in self.__project_function_cache:
            return self.__project_function_cache[fct_type]

        # type / filename map
        fct_type_map = {
            "window_picking_function": "window_picking_function.py",
            "processing_function": "process_data.py",
            "preprocessing_function_asdf": "preprocessing_function_asdf.py",
            "process_synthetics": "process_synthetics.py",
            "source_time_function": "source_time_function.py"
        }

        if fct_type not in fct_type:
            msg = "Function '%s' not found. Available types: %s" % (
                fct_type, str(list(fct_type_map.keys())))
            raise LASIFNotFoundError(msg)

        filename = os.path.join(self.paths["functions"],
                                fct_type_map[fct_type])
        if not os.path.exists(filename):
            msg = "No file '%s' in existence." % filename
            raise LASIFNotFoundError(msg)
        fct_template = importlib.machinery.SourceFileLoader(
            "_lasif_fct_template", filename).load_module("_lasif_fct_template")

        try:
            fct = getattr(fct_template, fct_type)
        except AttributeError:
            raise LASIFNotFoundError("Could not find function %s in file '%s'"
                                     % (fct_type, filename))

        if not callable(fct):
            raise LASIFError("Attribute %s in file '%s' is not a function."
                             % (fct_type, filename))

        # Add to cache.
        self.__project_function_cache[fct_type] = fct
        return fct

    def get_output_folder(self, type, tag):
        """
        Generates a output folder in a unified way.

        :param type: The type of data. Will be a subfolder.
        :param tag: The tag of the folder. Will be postfix of the final folder.
        """
        from obspy import UTCDateTime
        d = str(UTCDateTime()).replace(":", "-").split(".")[0]

        output_dir = os.path.join(self.paths["output"], type.lower(),
                                  "%s__%s" % (d, tag))
        if not os.path.exists(output_dir):
            os.makedirs(output_dir)
        return output_dir

    def get_log_file(self, log_type, description):
        """
        Returns the name of a log file. It will create all necessary
        directories along the way but not the log file itsself.

        :param log_type: The type of logging. Will result in a subfolder.
            Examples for this are ``"PROCESSING"``, ``"DOWNLOADS"``, ...
        :param description: Short description of what is being downloaded.
            Will be used to derive the name of the logfile.
        """
        from obspy import UTCDateTime
        log_dir = os.path.join(self.paths["logs"], log_type)
        filename = ("%s___%s" % (str(UTCDateTime()), description))
        filename += os.path.extsep + "log"
        if not os.path.exists(log_dir):
            os.makedirs(log_dir)
        return os.path.join(log_dir, filename)<|MERGE_RESOLUTION|>--- conflicted
+++ resolved
@@ -42,8 +42,9 @@
 
     It represents the heart of LASIF.
     """
+
     def __init__(self, project_root_path: pathlib.Path,
-                 init_project: bool=False):
+                 init_project: bool = False):
         """
         Upon intialization, set the paths and read the config file.
 
@@ -150,15 +151,9 @@
         EventsComponent(folder=self.paths["data"]["earthquakes"],
                         communicator=self.comm,
                         component_name="events")
-<<<<<<< HEAD
         WaveformsComponent(data_folder=self.paths["data"]["earthquakes"],
                            preproc_data_folder=self.paths["preprocessed"]["earthquakes"],
                            synthetics_folder=self.paths["synthetics"]["earthquakes"],
-=======
-        WaveformsComponent(data_folder=self.paths["eq_data"],
-                           preproc_data_folder=self.paths["preproc_eq_data"],
-                           synthetics_folder=self.paths["eq_synthetics"],
->>>>>>> 12008703
                            communicator=self.comm, component_name="waveforms")
 
         # Correlations
@@ -172,15 +167,10 @@
 
         # Weights
         WeightsComponent(weights_folder=self.paths["weights"],
-<<<<<<< HEAD
-                            communicator=self.comm,
-                            component_name="weights")
-
-        # Iterations
-=======
                          communicator=self.comm,
                          component_name="weights")
->>>>>>> 12008703
+
+        # Iterations
         IterationsComponent(communicator=self.comm,
                             component_name="iterations")
 
@@ -215,7 +205,6 @@
         self.paths["data"]["correlations"] = root_path / "DATA" / "CORRELATIONS"
         self.paths["data"]["earthquakes"] = root_path / "DATA" / "EARTHQUAKES"
 
-<<<<<<< HEAD
         self.paths["synthetics"] = dict()
         self.paths["synthetics"]["correlations"] = root_path / "SYNTHETICS" / "CORRELATIONS"
         self.paths["synthetics"]["earthquakes"] = root_path / "SYNTHETICS" / "EARTHQUAKES"
@@ -223,18 +212,6 @@
         self.paths["preprocessed"] = dict()
         self.paths["preprocessed"]["correlations"] = root_path / "PROCESSED_DATA" / "CORRELATIONS"
         self.paths["preprocessed"]["earthquakes"] = root_path / "PROCESSED_DATA" / "EARTHQUAKES"
-=======
-        self.paths["synthetics"] = root_path / "SYNTHETICS"
-        self.paths["corr_synthetics"] = \
-            root_path / "SYNTHETICS" / "CORRELATIONS"
-        self.paths["eq_synthetics"] = root_path / "SYNTHETICS" / "EARTHQUAKES"
-
-        self.paths["preproc_data"] = root_path / "PROCESSED_DATA"
-        self.paths["preproc_eq_data"] =\
-            root_path / "PROCESSED_DATA" / "EARTHQUAKES"
-        self.paths["preproc_corr_data"] =\
-            root_path / "PROCESSED_DATA" / "CORRELATIONS"
->>>>>>> 12008703
 
         self.paths["sets"] = root_path / "SETS"
         self.paths["windows"] = self.paths["sets"] / "WINDOWS"
@@ -255,6 +232,7 @@
         """
         Updates the folder structure of the project.
         """
+
         def __update_folder_structure_recursion(paths):
             for name, path in paths.items():
                 if isinstance(path, dict):
@@ -297,18 +275,13 @@
                            f" \"01\", \"02\",]\n" \
                            f"\n"
 
-<<<<<<< HEAD
         data_preproc_str = "# Data processing settings. High- and low-pass period are given in seconds.\n" \
-=======
-        data_preproc_str = "# Data processing settings,  " \
-                           "high- and lowpass period are given in seconds.\n" \
->>>>>>> 12008703
                            "[data_processing]\n" \
                            "  highpass_period = 30.0\n" \
                            "  lowpass_period = 50.0\n\n" \
                            "  # You most likely want to keep this" \
                            " setting at true.\n" \
-                           "  scale_data_to_synthetics = true\n\n" \
+                           "  scale_data_to_synthetics = true\n\n"
 
         solver_par_str = "[solver_settings]\n" \
                          "  [solver_settings.simulation_parameters]\n" \
@@ -328,8 +301,8 @@
                          " supported \n" \
                          "    # When a ricker wavelet is used, " \
                          "please provide the center frequency.\n" \
-                         "    source_time_function_type = \"delta\"\n"  \
-                         "    source_center_frequency = 0.025\n\n" \
+                         "    source_time_function_type = \"delta\"\n" \
+                         "    source_center_frequency = 0.025\n\n"
 
         lasif_config_str += data_preproc_str + solver_par_str
 
